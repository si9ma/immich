--- conflicted
+++ resolved
@@ -92,9 +92,6 @@
           .on('asset_exif.latitude', 'is not', null)
           .on('asset_exif.longitude', 'is not', null),
       )
-<<<<<<< HEAD
-      .select(['id', 'exif.latitude as lat', 'exif.longitude as lon', 'exif.city', 'exif.state', 'exif.country', 'exif.address', 'exif.district'])
-=======
       .select([
         'id',
         'asset_exif.latitude as lat',
@@ -102,8 +99,9 @@
         'asset_exif.city',
         'asset_exif.state',
         'asset_exif.country',
+        'asset_exif.address',
+        'asset_exif.district',
       ])
->>>>>>> 007ba1d9
       .$narrowType<{ lat: NotNull; lon: NotNull }>()
       .$if(isArchived === true, (qb) =>
         qb.where((eb) =>
