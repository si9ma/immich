import { BadRequestException, Injectable } from '@nestjs/common';
import { LRUMap } from 'mnemonist';
import { AssetMapOptions, AssetResponseDto, MapAsset, mapAsset } from 'src/dtos/asset-response.dto';
import { AuthDto } from 'src/dtos/auth.dto';
import { mapPerson, PersonResponseDto } from 'src/dtos/person.dto';
import {
  LargeAssetSearchDto,
  mapPlaces,
  MetadataSearchDto,
  PlacesResponseDto,
  RandomSearchDto,
  SearchPeopleDto,
  SearchPlacesDto,
  SearchResponseDto,
  SearchStatisticsResponseDto,
  SearchSuggestionRequestDto,
  SearchSuggestionType,
  SmartSearchDto,
  StatisticsSearchDto,
} from 'src/dtos/search.dto';
import { AssetOrder, AssetVisibility } from 'src/enum';
import { BaseService } from 'src/services/base.service';
import { requireElevatedPermission } from 'src/utils/access';
import { getMyPartnerIds } from 'src/utils/asset.util';
import { isSmartSearchEnabled } from 'src/utils/misc';

@Injectable()
export class SearchService extends BaseService {
  private embeddingCache = new LRUMap<string, string>(100);

  async searchPerson(auth: AuthDto, dto: SearchPeopleDto): Promise<PersonResponseDto[]> {
    const people = await this.personRepository.getByName(auth.user.id, dto.name, { withHidden: dto.withHidden });
    return people.map((person) => mapPerson(person));
  }

  async searchPlaces(dto: SearchPlacesDto): Promise<PlacesResponseDto[]> {
    const places = await this.searchRepository.searchPlaces(dto.name);
    return places.map((place) => mapPlaces(place));
  }

  async getExploreData(auth: AuthDto) {
    const options = { maxFields: 12, minAssetsPerField: 5 };
    const cities = await this.assetRepository.getAssetIdByCity(auth.user.id, options);
    const assets = await this.assetRepository.getByIdsWithAllRelationsButStacks(cities.items.map(({ data }) => data));
    const items = assets.map((asset) => ({ value: asset.exifInfo!.city!, data: mapAsset(asset, { auth }) }));
    return [{ fieldName: cities.fieldName, items }];
  }

  async searchMetadata(auth: AuthDto, dto: MetadataSearchDto): Promise<SearchResponseDto> {
    if (dto.visibility === AssetVisibility.Locked) {
      requireElevatedPermission(auth);
    }

    let checksum: Buffer | undefined;
    if (dto.checksum) {
      const encoding = dto.checksum.length === 28 ? 'base64' : 'hex';
      checksum = Buffer.from(dto.checksum, encoding);
    }

    const page = dto.page ?? 1;
    const size = dto.size || 250;
    const userIds = await this.getUserIdsToSearch(auth);
    const { hasNextPage, items } = await this.searchRepository.searchMetadata(
      { page, size },
      {
        ...dto,
        checksum,
        userIds,
        orderDirection: dto.order ?? AssetOrder.Desc,
      },
    );

    return this.mapResponse(items, hasNextPage ? (page + 1).toString() : null, { auth });
  }

  async searchStatistics(auth: AuthDto, dto: StatisticsSearchDto): Promise<SearchStatisticsResponseDto> {
    const userIds = await this.getUserIdsToSearch(auth);

    return await this.searchRepository.searchStatistics({
      ...dto,
      userIds,
    });
  }

  async searchRandom(auth: AuthDto, dto: RandomSearchDto): Promise<AssetResponseDto[]> {
    if (dto.visibility === AssetVisibility.Locked) {
      requireElevatedPermission(auth);
    }

    const userIds = await this.getUserIdsToSearch(auth);
    const items = await this.searchRepository.searchRandom(dto.size || 250, { ...dto, userIds });
    return items.map((item) => mapAsset(item, { auth }));
  }

<<<<<<< HEAD
  convertDateString(dateString: String) {
    const year = dateString.slice(0, 4);
    const month = dateString.slice(4, 6);
    const day = dateString.slice(6, 8);
    const date = new Date(`${year}-${month}-${day}T00:00:00Z`);
    return date.toISOString();
=======
  async searchLargeAssets(auth: AuthDto, dto: LargeAssetSearchDto): Promise<AssetResponseDto[]> {
    if (dto.visibility === AssetVisibility.Locked) {
      requireElevatedPermission(auth);
    }

    const userIds = await this.getUserIdsToSearch(auth);
    const items = await this.searchRepository.searchLargeAssets(dto.size || 250, { ...dto, userIds });
    return items.map((item) => mapAsset(item, { auth }));
>>>>>>> 007ba1d9
  }

  async searchSmart(auth: AuthDto, dto: SmartSearchDto): Promise<SearchResponseDto> {
    if (dto.visibility === AssetVisibility.Locked) {
      requireElevatedPermission(auth);
    }

    const { machineLearning } = await this.getConfig({ withCache: false });
    if (!isSmartSearchEnabled(machineLearning)) {
      throw new BadRequestException('Smart search is not enabled');
    }

    const userIds = this.getUserIdsToSearch(auth);
    const key = machineLearning.clip.modelName + dto.query + dto.language;
    let embedding = this.embeddingCache.get(key);
    if (!embedding) {
      embedding = await this.machineLearningRepository.encodeText(machineLearning.urls, dto.query, {
        modelName: machineLearning.clip.modelName,
        language: dto.language,
      });
      this.embeddingCache.set(key, embedding);
    }
    const page = dto.page ?? 1;
    const size = dto.size || 250;

    // split dto.query to array by ~, then parse to date Array
    if (dto.query) {
      try {
        let checksum: Buffer | undefined;

        const dates = dto.query.split('-').map((date) => new Date(this.convertDateString(date)));
        if (dates.length > 0) {
          this.logger.log(`search by dates: ${dates}`);

          let searchByDateDto = Object.assign(new MetadataSearchDto(), dto);
          if (dates.length >= 2) {
            searchByDateDto.takenAfter = dates[0];
            searchByDateDto.takenBefore = dates[1];
          } else {
            searchByDateDto.takenAfter = dates[0];
            let takenBefore = new Date(dates[0].getTime());
            takenBefore.setDate(dates[0].getDate() + 1);
            searchByDateDto.takenBefore = takenBefore;
          }

          this.logger.log(`dto: ${JSON.stringify(searchByDateDto)}`);

          const { hasNextPage, items } = await this.searchRepository.searchMetadata(
            { page, size },
            {
              ...searchByDateDto,
              checksum,
              userIds,
              orderDirection: 'desc',
            },
          );

          return this.mapResponse(items, hasNextPage ? (page + 1).toString() : null, {auth});
        }
      } catch (error) {
        this.logger.log(`Error parsing date: ${dto.query}`);
      }
    }

    const { hasNextPage, items } = await this.searchRepository.searchSmart(
      { page, size },
      { ...dto, userIds: await userIds, embedding },
    );

    return this.mapResponse(items, hasNextPage ? (page + 1).toString() : null, { auth });
  }

  async getAssetsByCity(auth: AuthDto): Promise<AssetResponseDto[]> {
    const userIds = await this.getUserIdsToSearch(auth);
    const assets = await this.searchRepository.getAssetsByCity(userIds);
    return assets.map((asset) => mapAsset(asset, { exifAddressAsCity: false }));
  }

  async getSearchSuggestions(auth: AuthDto, dto: SearchSuggestionRequestDto) {
    const userIds = await this.getUserIdsToSearch(auth);
    const suggestions = await this.getSuggestions(userIds, dto);
    if (dto.includeNull) {
      suggestions.push(null);
    }
    return suggestions;
  }

  private getSuggestions(userIds: string[], dto: SearchSuggestionRequestDto): Promise<Array<string | null>> {
    switch (dto.type) {
      case SearchSuggestionType.COUNTRY: {
        return this.searchRepository.getCountries(userIds);
      }
      case SearchSuggestionType.STATE: {
        return this.searchRepository.getStates(userIds, dto);
      }
      case SearchSuggestionType.CITY: {
        return this.searchRepository.getCities(userIds, dto);
      }
      case SearchSuggestionType.CAMERA_MAKE: {
        return this.searchRepository.getCameraMakes(userIds, dto);
      }
      case SearchSuggestionType.CAMERA_MODEL: {
        return this.searchRepository.getCameraModels(userIds, dto);
      }
      default: {
        return Promise.resolve([]);
      }
    }
  }

  private async getUserIdsToSearch(auth: AuthDto): Promise<string[]> {
    const partnerIds = await getMyPartnerIds({
      userId: auth.user.id,
      repository: this.partnerRepository,
      timelineEnabled: true,
    });
    return [auth.user.id, ...partnerIds];
  }

  private mapResponse(assets: MapAsset[], nextPage: string | null, options: AssetMapOptions): SearchResponseDto {
    return {
      albums: { total: 0, count: 0, items: [], facets: [] },
      assets: {
        total: assets.length,
        count: assets.length,
        items: assets.map((asset) => mapAsset(asset, options)),
        facets: [],
        nextPage,
      },
    };
  }
}<|MERGE_RESOLUTION|>--- conflicted
+++ resolved
@@ -92,23 +92,22 @@
     return items.map((item) => mapAsset(item, { auth }));
   }
 
-<<<<<<< HEAD
+  async searchLargeAssets(auth: AuthDto, dto: LargeAssetSearchDto): Promise<AssetResponseDto[]> {
+    if (dto.visibility === AssetVisibility.Locked) {
+      requireElevatedPermission(auth);
+    }
+
+    const userIds = await this.getUserIdsToSearch(auth);
+    const items = await this.searchRepository.searchLargeAssets(dto.size || 250, { ...dto, userIds });
+    return items.map((item) => mapAsset(item, { auth }));
+  }
+
   convertDateString(dateString: String) {
     const year = dateString.slice(0, 4);
     const month = dateString.slice(4, 6);
     const day = dateString.slice(6, 8);
     const date = new Date(`${year}-${month}-${day}T00:00:00Z`);
     return date.toISOString();
-=======
-  async searchLargeAssets(auth: AuthDto, dto: LargeAssetSearchDto): Promise<AssetResponseDto[]> {
-    if (dto.visibility === AssetVisibility.Locked) {
-      requireElevatedPermission(auth);
-    }
-
-    const userIds = await this.getUserIdsToSearch(auth);
-    const items = await this.searchRepository.searchLargeAssets(dto.size || 250, { ...dto, userIds });
-    return items.map((item) => mapAsset(item, { auth }));
->>>>>>> 007ba1d9
   }
 
   async searchSmart(auth: AuthDto, dto: SmartSearchDto): Promise<SearchResponseDto> {
@@ -121,7 +120,7 @@
       throw new BadRequestException('Smart search is not enabled');
     }
 
-    const userIds = this.getUserIdsToSearch(auth);
+    const userIds = await this.getUserIdsToSearch(auth);
     const key = machineLearning.clip.modelName + dto.query + dto.language;
     let embedding = this.embeddingCache.get(key);
     if (!embedding) {
