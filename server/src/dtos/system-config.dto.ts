--- conflicted
+++ resolved
@@ -15,12 +15,7 @@
   ValidateNested,
 } from 'class-validator';
 import { SystemConfig } from 'src/config';
-<<<<<<< HEAD
-import { PropertyLifecycle } from 'src/decorators';
 import { CLIPConfig, DuplicateDetectionConfig, FacialRecognitionConfig, OcrConfig } from 'src/dtos/model-config.dto';
-=======
-import { CLIPConfig, DuplicateDetectionConfig, FacialRecognitionConfig } from 'src/dtos/model-config.dto';
->>>>>>> 02569d52
 import {
   AudioCodec,
   CQMode,
