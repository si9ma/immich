import { HttpException, StreamableFile } from '@nestjs/common';
import { NextFunction, Response } from 'express';
import { access, constants } from 'node:fs/promises';
import { basename, extname } from 'node:path';
import { promisify } from 'node:util';
import { CacheControl } from 'src/enum';
import { LoggingRepository } from 'src/repositories/logging.repository';
import { ImmichReadStream } from 'src/repositories/storage.repository';
import { isConnectionAborted } from 'src/utils/misc';

export function getFileNameWithoutExtension(path: string): string {
  return basename(path, extname(path));
}

export function getFilenameExtension(path: string): string {
  return extname(path);
}

export function getLivePhotoMotionFilename(stillName: string, motionName: string) {
  return getFileNameWithoutExtension(stillName) + extname(motionName);
}

export class ImmichFileResponse {
  public readonly path!: string;
  public readonly contentType!: string;
  public readonly cacheControl!: CacheControl;
  public readonly fileName?: string;

  constructor(response: ImmichFileResponse) {
    Object.assign(this, response);
  }
}
type SendFile = Parameters<Response['sendFile']>;
type SendFileOptions = SendFile[1];

const cacheControlHeaders: Record<CacheControl, string | null> = {
  [CacheControl.PrivateWithCache]: 'private, max-age=86400, no-transform',
  [CacheControl.PrivateWithoutCache]: 'private, no-cache, no-transform',
  [CacheControl.None]: null, // falsy value to prevent adding Cache-Control header
};

export const sendFile = async (
  res: Response,
  next: NextFunction,
  handler: () => Promise<ImmichFileResponse>,
  logger: LoggingRepository,
): Promise<void> => {
  // promisified version of 'res.sendFile' for cleaner async handling
  const _sendFile = (path: string, options: SendFileOptions) =>
    promisify<string, SendFileOptions>(res.sendFile).bind(res)(path, options);

  try {
    const file = await handler();
    const cacheControlHeader = cacheControlHeaders[file.cacheControl];
    if (cacheControlHeader) {
      // set the header to Cache-Control
      res.set('Cache-Control', cacheControlHeader);
    }

    res.header('Content-Type', file.contentType);
    if (file.fileName) {
      res.header('Content-Disposition', `inline; filename*=UTF-8''${encodeURIComponent(file.fileName)}`);
    }

    await access(file.path, constants.R_OK);

<<<<<<< HEAD
    logger.log(`Sending file: ${file.path}`);
    return await _sendFile(file.path, options);
=======
    return await _sendFile(file.path, { dotfiles: 'allow' });
>>>>>>> 007ba1d9
  } catch (error: Error | any) {
    logger.error(`Error sending file: ${error.message}`, error.stack);
    // ignore client-closed connection
    if (isConnectionAborted(error) || res.headersSent) {
      return;
    }

    // log non-http errors
    if (error instanceof HttpException === false) {
      logger.error(`Unable to send file: ${error.name}`, error.stack);
    }

    res.header('Cache-Control', 'none');
    next(error);
  }
};

export const asStreamableFile = ({ stream, type, length }: ImmichReadStream) => {
  return new StreamableFile(stream, { type, length });
};<|MERGE_RESOLUTION|>--- conflicted
+++ resolved
@@ -64,12 +64,7 @@
 
     await access(file.path, constants.R_OK);
 
-<<<<<<< HEAD
-    logger.log(`Sending file: ${file.path}`);
-    return await _sendFile(file.path, options);
-=======
     return await _sendFile(file.path, { dotfiles: 'allow' });
->>>>>>> 007ba1d9
   } catch (error: Error | any) {
     logger.error(`Error sending file: ${error.message}`, error.stack);
     // ignore client-closed connection
