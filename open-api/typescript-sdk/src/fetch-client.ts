--- conflicted
+++ resolved
@@ -1423,12 +1423,9 @@
     duplicateDetection: DuplicateDetectionConfig;
     enabled: boolean;
     facialRecognition: FacialRecognitionConfig;
-<<<<<<< HEAD
     ocr: OcrConfig;
     /** This property was deprecated in v1.122.0 */
     url?: string;
-=======
->>>>>>> 02569d52
     urls: string[];
 };
 export type SystemConfigMapDto = {
