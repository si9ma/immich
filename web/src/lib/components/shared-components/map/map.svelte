--- conflicted
+++ resolved
@@ -59,15 +59,9 @@
 
   let {
     mapMarkers = $bindable(),
-<<<<<<< HEAD
-    showSettingsModal = $bindable(undefined),
+    showSettings = true,
     zoom = 4,
     center = [108.89, 34.38],
-=======
-    showSettings = true,
-    zoom = undefined,
-    center = $bindable(undefined),
->>>>>>> 58ae77ec
     hash = false,
     simplified = false,
     clickable = false,
