<script lang="ts" module>
  export const headerId = 'user-page-header';
</script>

<script lang="ts">
  import { useActions, type ActionArray } from '$lib/actions/use-actions';
  import NavigationBar from '$lib/components/shared-components/navigation-bar/navigation-bar.svelte';
  import UserSidebar from '$lib/components/shared-components/side-bar/user-sidebar.svelte';
  import { openFileUploadDialog } from '$lib/utils/file-uploader';
  import type { Snippet } from 'svelte';

  interface Props {
    hideNavbar?: boolean;
    showUploadButton?: boolean;
    title?: string | undefined;
    description?: string | undefined;
    scrollbar?: boolean;
<<<<<<< HEAD
    isWide?: boolean;
    admin?: boolean;
=======
>>>>>>> 58ae77ec
    use?: ActionArray;
    header?: Snippet;
    sidebar?: Snippet;
    buttons?: Snippet;
    children?: Snippet;
  }

  let {
    hideNavbar = false,
    showUploadButton = false,
    title = undefined,
    description = undefined,
    scrollbar = true,
<<<<<<< HEAD
    admin = false,
    isWide = true,
=======
>>>>>>> 58ae77ec
    use = [],
    header,
    sidebar,
    buttons,
    children,
  }: Props = $props();

  let scrollbarClass = $derived(scrollbar ? 'immich-scrollbar p-2' : 'scrollbar-hidden');
<<<<<<< HEAD
  let hasTitleClass = $derived(title ? 'top-16 h-[calc(100%-theme(spacing.16))]' : 'top-0 h-full');
  let isWideClass = $derived(isWide ? 'md:grid-cols-[theme(spacing.18)_auto]' : 'md:grid-cols-[theme(spacing.64)_auto]');
=======
  let hasTitleClass = $derived(title ? 'top-16 h-[calc(100%-(--spacing(16)))]' : 'top-0 h-full');
>>>>>>> 58ae77ec
</script>

<header>
  {#if !hideNavbar}
    <NavigationBar {showUploadButton} onUploadClick={() => openFileUploadDialog()} />
  {/if}

  {@render header?.()}
</header>
<<<<<<< HEAD
<!-- class="relative grid h-dvh grid-cols-[theme(spacing.0)_auto] overflow-hidden bg-immich-bg max-md:pt-[var(--navbar-height-md)] pt-[var(--navbar-height)] dark:bg-immich-dark-bg sidebar:grid-cols-[theme(spacing.64)_auto] {isWideClass}" -->
<main
  tabindex="-1"
  class="relative grid h-screen grid-cols-[theme(spacing.18)_auto] overflow-hidden bg-immich-bg pt-[var(--navbar-height)] dark:bg-immich-dark-bg {isWideClass}"
=======
<div
  tabindex="-1"
  class="relative z-0 grid grid-cols-[--spacing(0)_auto] overflow-hidden sidebar:grid-cols-[--spacing(64)_auto]
    {hideNavbar ? 'h-dvh' : 'h-[calc(100dvh-var(--navbar-height))]'}
    {hideNavbar ? 'pt-(--navbar-height)' : ''}
    {hideNavbar ? 'max-md:pt-(--navbar-height-md)' : ''}"
>>>>>>> 58ae77ec
>
  {#if sidebar}
    {@render sidebar()}
  {:else}
    <UserSidebar />
  {/if}

  <main class="relative">
    <div class="{scrollbarClass} absolute {hasTitleClass} w-full overflow-y-auto" use:useActions={use}>
      {@render children?.()}
    </div>

    {#if title || buttons}
      <div class="absolute flex h-16 w-full place-items-center justify-between border-b p-2 text-dark">
        <div class="flex gap-2 items-center">
          {#if title}
            <div class="font-medium outline-none" tabindex="-1" id={headerId}>{title}</div>
          {/if}
          {#if description}
            <p class="text-sm text-gray-400 dark:text-gray-600">{description}</p>
          {/if}
        </div>
        {@render buttons?.()}
      </div>
    {/if}
  </main>
</div><|MERGE_RESOLUTION|>--- conflicted
+++ resolved
@@ -15,11 +15,6 @@
     title?: string | undefined;
     description?: string | undefined;
     scrollbar?: boolean;
-<<<<<<< HEAD
-    isWide?: boolean;
-    admin?: boolean;
-=======
->>>>>>> 58ae77ec
     use?: ActionArray;
     header?: Snippet;
     sidebar?: Snippet;
@@ -33,11 +28,6 @@
     title = undefined,
     description = undefined,
     scrollbar = true,
-<<<<<<< HEAD
-    admin = false,
-    isWide = true,
-=======
->>>>>>> 58ae77ec
     use = [],
     header,
     sidebar,
@@ -46,12 +36,7 @@
   }: Props = $props();
 
   let scrollbarClass = $derived(scrollbar ? 'immich-scrollbar p-2' : 'scrollbar-hidden');
-<<<<<<< HEAD
-  let hasTitleClass = $derived(title ? 'top-16 h-[calc(100%-theme(spacing.16))]' : 'top-0 h-full');
-  let isWideClass = $derived(isWide ? 'md:grid-cols-[theme(spacing.18)_auto]' : 'md:grid-cols-[theme(spacing.64)_auto]');
-=======
   let hasTitleClass = $derived(title ? 'top-16 h-[calc(100%-(--spacing(16)))]' : 'top-0 h-full');
->>>>>>> 58ae77ec
 </script>
 
 <header>
@@ -61,19 +46,12 @@
 
   {@render header?.()}
 </header>
-<<<<<<< HEAD
-<!-- class="relative grid h-dvh grid-cols-[theme(spacing.0)_auto] overflow-hidden bg-immich-bg max-md:pt-[var(--navbar-height-md)] pt-[var(--navbar-height)] dark:bg-immich-dark-bg sidebar:grid-cols-[theme(spacing.64)_auto] {isWideClass}" -->
-<main
-  tabindex="-1"
-  class="relative grid h-screen grid-cols-[theme(spacing.18)_auto] overflow-hidden bg-immich-bg pt-[var(--navbar-height)] dark:bg-immich-dark-bg {isWideClass}"
-=======
 <div
   tabindex="-1"
   class="relative z-0 grid grid-cols-[--spacing(0)_auto] overflow-hidden sidebar:grid-cols-[--spacing(64)_auto]
     {hideNavbar ? 'h-dvh' : 'h-[calc(100dvh-var(--navbar-height))]'}
     {hideNavbar ? 'pt-(--navbar-height)' : ''}
     {hideNavbar ? 'max-md:pt-(--navbar-height-md)' : ''}"
->>>>>>> 58ae77ec
 >
   {#if sidebar}
     {@render sidebar()}
