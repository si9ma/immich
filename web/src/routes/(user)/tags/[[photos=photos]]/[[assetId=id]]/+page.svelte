<script lang="ts">
  import { goto } from '$app/navigation';
  import { page } from '$app/stores';
  import SkipLink from '$lib/components/elements/buttons/skip-link.svelte';
  import UserPageLayout, { headerId } from '$lib/components/layouts/user-page-layout.svelte';
  import AssetGrid from '$lib/components/photos-page/asset-grid.svelte';
  import {
    notificationController,
    NotificationType,
  } from '$lib/components/shared-components/notification/notification';
  import SettingInputField from '$lib/components/shared-components/settings/setting-input-field.svelte';
  import Breadcrumbs from '$lib/components/shared-components/tree/breadcrumbs.svelte';
  import TreeItemThumbnails from '$lib/components/shared-components/tree/tree-item-thumbnails.svelte';
  import TreeItems from '$lib/components/shared-components/tree/tree-items.svelte';
  import Sidebar from '$lib/components/sidebar/sidebar.svelte';
  import { AppRoute, AssetAction, QueryParameter, SettingInputFieldType } from '$lib/constants';
  import { modalManager } from '$lib/managers/modal-manager.svelte';
  import { AssetInteraction } from '$lib/stores/asset-interaction.svelte';
  import { AssetStore } from '$lib/stores/assets-store.svelte';
  import { buildTree, normalizeTreePath } from '$lib/utils/tree-utils';
  import { deleteTag, getAllTags, updateTag, upsertTags, type TagResponseDto } from '@immich/sdk';
  import { Button, HStack, Modal, ModalBody, ModalFooter, Text } from '@immich/ui';
  import { mdiPencil, mdiPlus, mdiTag, mdiTagMultiple, mdiTrashCanOutline } from '@mdi/js';
  import { onDestroy } from 'svelte';
  import { t } from 'svelte-i18n';
  import type { PageData } from './$types';

  interface Props {
    data: PageData;
  }

  let { data }: Props = $props();

  let pathSegments = $derived(data.path ? data.path.split('/') : []);
  let currentPath = $derived($page.url.searchParams.get(QueryParameter.PATH) || '');

  const assetInteraction = new AssetInteraction();

  const buildMap = (tags: TagResponseDto[]) => {
    return Object.fromEntries(tags.map((tag) => [tag.value, tag]));
  };
  const assetStore = new AssetStore();
  $effect(() => void assetStore.updateOptions({ deferInit: !tag, tagId }));
  onDestroy(() => assetStore.destroy());

  let tags = $derived<TagResponseDto[]>(data.tags);
  let tagsMap = $derived(buildMap(tags));
  let tag = $derived(currentPath ? tagsMap[currentPath] : null);
  let tagId = $derived(tag?.id);
  let tree = $derived(buildTree(tags.map((tag) => tag.value)));

  const handleNavigation = async (tag: string) => {
    await navigateToView(normalizeTreePath(`${data.path || ''}/${tag}`));
  };

  const getLink = (path: string) => {
    const url = new URL(AppRoute.TAGS, globalThis.location.href);
    if (path) {
      url.searchParams.set(QueryParameter.PATH, path);
    }
    return url.href;
  };

  const getColor = (path: string) => tagsMap[path]?.color;

  const navigateToView = (path: string) => goto(getLink(path));

  let isNewOpen = $state(false);
  let newTagValue = $state('');
  const handleCreate = () => {
    newTagValue = tag ? tag.value + '/' : '';
    isNewOpen = true;
  };

  let isEditOpen = $state(false);
  let newTagColor = $state('');
  const handleEdit = () => {
    newTagColor = tag?.color ?? '';
    isEditOpen = true;
  };

  const handleCancel = () => {
    isNewOpen = false;
    isEditOpen = false;
  };

  const handleSubmit = async () => {
    if (tag && isEditOpen && newTagColor) {
      await updateTag({ id: tag.id, tagUpdateDto: { color: newTagColor } });

      notificationController.show({
        message: $t('tag_updated', { values: { tag: tag.value } }),
        type: NotificationType.Info,
      });

      tags = await getAllTags();
      isEditOpen = false;
    }

    if (isNewOpen && newTagValue) {
      const [newTag] = await upsertTags({ tagUpsertDto: { tags: [newTagValue] } });

      notificationController.show({
        message: $t('tag_created', { values: { tag: newTag.value } }),
        type: NotificationType.Info,
      });

      tags = await getAllTags();
      isNewOpen = false;
    }
  };

  const handleDelete = async () => {
    if (!tag) {
      return;
    }

    const isConfirm = await modalManager.showDialog({
      title: $t('delete_tag'),
      prompt: $t('delete_tag_confirmation_prompt', { values: { tagName: tag.value } }),
      confirmText: $t('delete'),
    });

    if (!isConfirm) {
      return;
    }

    await deleteTag({ id: tag.id });
    tags = await getAllTags();

    // navigate to parent
    const parentPath = pathSegments.slice(0, -1).join('/');
    await navigateToView(parentPath);
  };

  const onsubmit = async (event: Event) => {
    event.preventDefault();
    await handleSubmit();
  };
</script>

<UserPageLayout title={data.meta.title} isWide={false}>
  {#snippet sidebar()}
<<<<<<< HEAD
    <SideBarSection isWide={true}>
=======
    <Sidebar>
>>>>>>> 58ae77ec
      <SkipLink target={`#${headerId}`} text={$t('skip_to_tags')} breakpoint="md" />
      <section>
        <div class="text-xs ps-4 mb-2 dark:text-white">{$t('explorer').toUpperCase()}</div>
        <div class="h-full">
          <TreeItems
            icons={{ default: mdiTag, active: mdiTag }}
            items={tree}
            active={currentPath}
            {getLink}
            {getColor}
          />
        </div>
      </section>
    </Sidebar>
  {/snippet}

  {#snippet buttons()}
    <HStack>
      <Button leadingIcon={mdiPlus} onclick={handleCreate} size="small" variant="ghost" color="secondary">
        <Text class="hidden md:block">{$t('create_tag')}</Text>
      </Button>

      {#if pathSegments.length > 0 && tag}
        <Button leadingIcon={mdiPencil} onclick={handleEdit} size="small" variant="ghost" color="secondary">
          <Text class="hidden md:block">{$t('edit_tag')}</Text>
        </Button>
        <Button leadingIcon={mdiTrashCanOutline} onclick={handleDelete} size="small" variant="ghost" color="secondary">
          <Text class="hidden md:block">{$t('delete_tag')}</Text>
        </Button>
      {/if}
    </HStack>
  {/snippet}

  <Breadcrumbs {pathSegments} icon={mdiTagMultiple} title={$t('tags')} {getLink} />

  <section class="mt-2 h-[calc(100%-(--spacing(20)))] overflow-auto immich-scrollbar">
    {#if tag}
      <AssetGrid enableRouting={true} {assetStore} {assetInteraction} removeAction={AssetAction.UNARCHIVE}>
        {#snippet empty()}
          <TreeItemThumbnails items={data.children} icon={mdiTag} onClick={handleNavigation} />
        {/snippet}
      </AssetGrid>
    {:else}
      <TreeItemThumbnails items={Object.keys(tree)} icon={mdiTag} onClick={handleNavigation} />
    {/if}
  </section>
</UserPageLayout>

{#if isNewOpen}
  <Modal size="small" title={$t('create_tag')} icon={mdiTag} onClose={handleCancel}>
    <ModalBody>
      <div class="text-immich-primary dark:text-immich-dark-primary">
        <p class="text-sm dark:text-immich-dark-fg">
          {$t('create_tag_description')}
        </p>
      </div>

      <form {onsubmit} autocomplete="off" id="create-tag-form">
        <div class="my-4 flex flex-col gap-2">
          <SettingInputField
            inputType={SettingInputFieldType.TEXT}
            label={$t('tag').toUpperCase()}
            bind:value={newTagValue}
            required={true}
            autofocus={true}
          />
        </div>
      </form>
    </ModalBody>

    <ModalFooter>
      <div class="flex w-full gap-2">
        <Button color="secondary" fullWidth shape="round" onclick={() => handleCancel()}>{$t('cancel')}</Button>
        <Button type="submit" fullWidth shape="round" form="create-tag-form">{$t('create')}</Button>
      </div>
    </ModalFooter>
  </Modal>
{/if}

{#if isEditOpen}
  <Modal title={$t('edit_tag')} icon={mdiTag} onClose={handleCancel}>
    <ModalBody>
      <form {onsubmit} autocomplete="off" id="edit-tag-form">
        <div class="my-4 flex flex-col gap-2">
          <SettingInputField
            inputType={SettingInputFieldType.COLOR}
            label={$t('color').toUpperCase()}
            bind:value={newTagColor}
          />
        </div>
      </form>
    </ModalBody>

    <ModalFooter>
      <div class="flex w-full gap-2">
        <Button color="secondary" fullWidth shape="round" onclick={() => handleCancel()}>{$t('cancel')}</Button>
        <Button type="submit" fullWidth shape="round" form="edit-tag-form">{$t('save')}</Button>
      </div>
    </ModalFooter>
  </Modal>
{/if}<|MERGE_RESOLUTION|>--- conflicted
+++ resolved
@@ -141,11 +141,7 @@
 
 <UserPageLayout title={data.meta.title} isWide={false}>
   {#snippet sidebar()}
-<<<<<<< HEAD
-    <SideBarSection isWide={true}>
-=======
     <Sidebar>
->>>>>>> 58ae77ec
       <SkipLink target={`#${headerId}`} text={$t('skip_to_tags')} breakpoint="md" />
       <section>
         <div class="text-xs ps-4 mb-2 dark:text-white">{$t('explorer').toUpperCase()}</div>
