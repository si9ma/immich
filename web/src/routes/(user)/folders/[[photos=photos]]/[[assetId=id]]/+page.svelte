--- conflicted
+++ resolved
@@ -169,46 +169,4 @@
       </ButtonContextMenu>
     </AssetSelectControlBar>
   </div>
-<<<<<<< HEAD
-{/if}
-
-<UserPageLayout title={data.meta.title} isWide={false}>
-  {#snippet sidebar()}
-    <SideBarSection isWide={true}>
-      <SkipLink target={`#${headerId}`} text={$t('skip_to_folders')} breakpoint="md" />
-      <section>
-        <div class="text-xs pl-4 mb-2 dark:text-white">{$t('explorer').toUpperCase()}</div>
-        <div class="h-full">
-          <TreeItems
-            icons={{ default: mdiFolderOutline, active: mdiFolder }}
-            items={tree}
-            active={currentPath}
-            {getLink}
-          />
-        </div>
-      </section>
-    </SideBarSection>
-  {/snippet}
-
-  <Breadcrumbs {pathSegments} icon={mdiFolderHome} title={$t('folders')} {getLink} />
-
-  <section class="mt-2 h-[calc(100%-theme(spacing.20))] overflow-auto immich-scrollbar">
-    <TreeItemThumbnails items={currentTreeItems} icon={mdiFolder} onClick={handleNavigation} />
-
-    <!-- Assets -->
-    {#if data.pathAssets && data.pathAssets.length > 0}
-      <div bind:clientHeight={viewport.height} bind:clientWidth={viewport.width} class="mt-2">
-        <GalleryViewer
-          assets={data.pathAssets}
-          {assetInteraction}
-          {viewport}
-          showAssetName={true}
-          pageHeaderOffset={54}
-        />
-      </div>
-    {/if}
-  </section>
-</UserPageLayout>
-=======
-{/if}
->>>>>>> 58ae77ec
+{/if}