import 'dart:async';

import 'package:auto_route/auto_route.dart';
import 'package:easy_localization/easy_localization.dart';
import 'package:flutter/material.dart';
import 'package:flutter_hooks/flutter_hooks.dart';
import 'package:hooks_riverpod/hooks_riverpod.dart';
import 'package:immich_mobile/constants/enums.dart';
import 'package:immich_mobile/domain/models/person.model.dart';
import 'package:immich_mobile/domain/models/timeline.model.dart';
import 'package:immich_mobile/domain/services/timeline.service.dart';
import 'package:immich_mobile/entities/asset.entity.dart';
import 'package:immich_mobile/extensions/build_context_extensions.dart';
import 'package:immich_mobile/extensions/translate_extensions.dart';
import 'package:immich_mobile/models/search/search_filter.model.dart';
import 'package:immich_mobile/presentation/pages/search/paginated_search.provider.dart';
import 'package:immich_mobile/presentation/widgets/bottom_sheet/general_bottom_sheet.widget.dart';
import 'package:immich_mobile/presentation/widgets/timeline/timeline.widget.dart';
import 'package:immich_mobile/providers/infrastructure/timeline.provider.dart';
import 'package:immich_mobile/providers/search/search_input_focus.provider.dart';
import 'package:immich_mobile/routing/router.dart';
import 'package:immich_mobile/widgets/common/feature_check.dart';
import 'package:immich_mobile/widgets/common/search_field.dart';
import 'package:immich_mobile/widgets/search/search_filter/camera_picker.dart';
import 'package:immich_mobile/widgets/search/search_filter/display_option_picker.dart';
import 'package:immich_mobile/widgets/search/search_filter/filter_bottom_sheet_scaffold.dart';
import 'package:immich_mobile/widgets/search/search_filter/location_picker.dart';
import 'package:immich_mobile/widgets/search/search_filter/media_type_picker.dart';
import 'package:immich_mobile/widgets/search/search_filter/people_picker.dart';
import 'package:immich_mobile/widgets/search/search_filter/search_filter_chip.dart';
import 'package:immich_mobile/widgets/search/search_filter/search_filter_utils.dart';

@RoutePage()
class DriftSearchPage extends HookConsumerWidget {
  const DriftSearchPage({super.key});

  @override
  Widget build(BuildContext context, WidgetRef ref) {
    final textSearchType = useState<TextSearchType>(TextSearchType.context);
    final searchHintText = useState<String>('sunrise_on_the_beach'.t(context: context));
    final textSearchController = useTextEditingController();
    final preFilter = ref.watch(searchPreFilterProvider);
    final filter = useState<SearchFilter>(
      SearchFilter(
        people: preFilter?.people ?? {},
        location: preFilter?.location ?? SearchLocationFilter(),
        camera: preFilter?.camera ?? SearchCameraFilter(),
        date: preFilter?.date ?? SearchDateFilter(),
        display: preFilter?.display ?? SearchDisplayFilters(isNotInAlbum: false, isArchive: false, isFavorite: false),
        mediaType: preFilter?.mediaType ?? AssetType.other,
        language: "${context.locale.languageCode}-${context.locale.countryCode}",
        assetId: preFilter?.assetId,
      ),
    );

    final previousFilter = useState<SearchFilter?>(null);

    final peopleCurrentFilterWidget = useState<Widget?>(null);
    final dateRangeCurrentFilterWidget = useState<Widget?>(null);
    final cameraCurrentFilterWidget = useState<Widget?>(null);
    final locationCurrentFilterWidget = useState<Widget?>(null);
    final mediaTypeCurrentFilterWidget = useState<Widget?>(null);
    final displayOptionCurrentFilterWidget = useState<Widget?>(null);

    final isSearching = useState(false);

    SnackBar searchInfoSnackBar(String message) {
      return SnackBar(
        content: Text(message, style: context.textTheme.labelLarge),
        showCloseIcon: true,
        behavior: SnackBarBehavior.fixed,
        closeIconColor: context.colorScheme.onSurface,
      );
    }

    search() async {
      if (filter.value.isEmpty) {
        return;
      }

      if (preFilter == null && filter.value == previousFilter.value) {
        return;
      }

      isSearching.value = true;
      ref.watch(paginatedSearchProvider.notifier).clear();
      final hasResult = await ref.watch(paginatedSearchProvider.notifier).search(filter.value);

      if (!hasResult) {
        context.showSnackBar(searchInfoSnackBar('search_no_result'.t(context: context)));
      }

      previousFilter.value = filter.value;
      isSearching.value = false;
    }

    loadMoreSearchResult() async {
      isSearching.value = true;
      final hasResult = await ref.watch(paginatedSearchProvider.notifier).search(filter.value);

      if (!hasResult) {
        context.showSnackBar(searchInfoSnackBar('search_no_more_result'.t(context: context)));
      }

      isSearching.value = false;
    }

    searchPreFilter() {
      if (preFilter != null) {
        Future.delayed(Duration.zero, () {
          search();

          if (preFilter.location.city != null) {
            locationCurrentFilterWidget.value = Text(preFilter.location.city!, style: context.textTheme.labelLarge);
          }
        });
      }
    }

    useEffect(() {
      Future.microtask(() => ref.invalidate(paginatedSearchProvider));
      searchPreFilter();

      return null;
    }, []);

    showPeoplePicker() {
      handleOnSelect(Set<PersonDto> value) {
        filter.value = filter.value.copyWith(people: value);

        peopleCurrentFilterWidget.value = Text(
          value.map((e) => e.name != '' ? e.name : 'no_name'.t(context: context)).join(', '),
          style: context.textTheme.labelLarge,
        );
      }

      handleClear() {
        filter.value = filter.value.copyWith(people: {});

        peopleCurrentFilterWidget.value = null;
        search();
      }

      showFilterBottomSheet(
        context: context,
        isScrollControlled: true,
        child: FractionallySizedBox(
          heightFactor: 0.8,
          child: FilterBottomSheetScaffold(
            title: 'search_filter_people_title'.t(context: context),
            expanded: true,
            onSearch: search,
            onClear: handleClear,
            child: PeoplePicker(onSelect: handleOnSelect, filter: filter.value.people),
          ),
        ),
      );
    }

    showLocationPicker() {
      handleOnSelect(Map<String, String?> value) {
        filter.value = filter.value.copyWith(
          location: SearchLocationFilter(country: value['country'], city: value['city'], state: value['state']),
        );

        final locationText = <String>[];
        if (value['country'] != null) {
          locationText.add(value['country']!);
        }

        if (value['state'] != null) {
          locationText.add(value['state']!);
        }

        if (value['city'] != null) {
          locationText.add(value['city']!);
        }

        locationCurrentFilterWidget.value = Text(locationText.join(', '), style: context.textTheme.labelLarge);
      }

      handleClear() {
        filter.value = filter.value.copyWith(location: SearchLocationFilter());

        locationCurrentFilterWidget.value = null;
        search();
      }

      showFilterBottomSheet(
        context: context,
        isScrollControlled: true,
        isDismissible: true,
        child: FilterBottomSheetScaffold(
          title: 'search_filter_location_title'.t(context: context),
          onSearch: search,
          onClear: handleClear,
          child: Padding(
            padding: const EdgeInsets.symmetric(vertical: 16.0),
            child: Container(
              padding: EdgeInsets.only(bottom: context.viewInsets.bottom),
              child: Padding(
                padding: const EdgeInsets.symmetric(horizontal: 16.0),
                child: LocationPicker(onSelected: handleOnSelect, filter: filter.value.location),
              ),
            ),
          ),
        ),
      );
    }

    showCameraPicker() {
      handleOnSelect(Map<String, String?> value) {
        filter.value = filter.value.copyWith(
          camera: SearchCameraFilter(make: value['make'], model: value['model']),
        );

        cameraCurrentFilterWidget.value = Text(
          '${value['make'] ?? ''} ${value['model'] ?? ''}',
          style: context.textTheme.labelLarge,
        );
      }

      handleClear() {
        filter.value = filter.value.copyWith(camera: SearchCameraFilter());

        cameraCurrentFilterWidget.value = null;
        search();
      }

      showFilterBottomSheet(
        context: context,
        isScrollControlled: true,
        isDismissible: true,
        child: FilterBottomSheetScaffold(
          title: 'search_filter_camera_title'.t(context: context),
          onSearch: search,
          onClear: handleClear,
          child: Padding(
            padding: const EdgeInsets.all(16.0),
            child: CameraPicker(onSelect: handleOnSelect, filter: filter.value.camera),
          ),
        ),
      );
    }

    showDatePicker() async {
      final firstDate = DateTime(1900);
      final lastDate = DateTime.now();

      final date = await showDateRangePicker(
        context: context,
        firstDate: firstDate,
        lastDate: lastDate,
        currentDate: DateTime.now(),
        initialDateRange: DateTimeRange(
          start: filter.value.date.takenAfter ?? lastDate,
          end: filter.value.date.takenBefore ?? lastDate,
        ),
        helpText: 'search_filter_date_title'.t(context: context),
        cancelText: 'cancel'.t(context: context),
        confirmText: 'select'.t(context: context),
        saveText: 'save'.t(context: context),
        errorFormatText: 'invalid_date_format'.t(context: context),
        errorInvalidText: 'invalid_date'.t(context: context),
        fieldStartHintText: 'start_date'.t(context: context),
        fieldEndHintText: 'end_date'.t(context: context),
        initialEntryMode: DatePickerEntryMode.calendar,
        keyboardType: TextInputType.text,
      );

      if (date == null) {
        filter.value = filter.value.copyWith(date: SearchDateFilter());

        dateRangeCurrentFilterWidget.value = null;
        unawaited(search());
        return;
      }

      filter.value = filter.value.copyWith(
        date: SearchDateFilter(
          takenAfter: date.start,
          takenBefore: date.end.add(const Duration(hours: 23, minutes: 59, seconds: 59)),
        ),
      );

      // If date range is less than 24 hours, set the end date to the end of the day
      if (date.end.difference(date.start).inHours < 24) {
        dateRangeCurrentFilterWidget.value = Text(
          DateFormat.yMMMd().format(date.start.toLocal()),
          style: context.textTheme.labelLarge,
        );
      } else {
        dateRangeCurrentFilterWidget.value = Text(
          'search_filter_date_interval'.t(
            context: context,
            args: {
              "start": DateFormat.yMMMd().format(date.start.toLocal()),
              "end": DateFormat.yMMMd().format(date.end.toLocal()),
            },
          ),
          style: context.textTheme.labelLarge,
        );
      }

      unawaited(search());
    }

    // MEDIA PICKER
    showMediaTypePicker() {
      handleOnSelected(AssetType assetType) {
        filter.value = filter.value.copyWith(mediaType: assetType);

        mediaTypeCurrentFilterWidget.value = Text(
          assetType == AssetType.image
              ? 'image'.t(context: context)
              : assetType == AssetType.video
              ? 'video'.t(context: context)
              : 'all'.t(context: context),
          style: context.textTheme.labelLarge,
        );
      }

      handleClear() {
        filter.value = filter.value.copyWith(mediaType: AssetType.other);

        mediaTypeCurrentFilterWidget.value = null;
        search();
      }

      showFilterBottomSheet(
        context: context,
        child: FilterBottomSheetScaffold(
          title: 'search_filter_media_type_title'.t(context: context),
          onSearch: search,
          onClear: handleClear,
          child: MediaTypePicker(onSelect: handleOnSelected, filter: filter.value.mediaType),
        ),
      );
    }

    // DISPLAY OPTION
    showDisplayOptionPicker() {
      handleOnSelect(Map<DisplayOption, bool> value) {
        final filterText = <String>[];
        value.forEach((key, value) {
          switch (key) {
            case DisplayOption.notInAlbum:
              filter.value = filter.value.copyWith(display: filter.value.display.copyWith(isNotInAlbum: value));
              if (value) {
                filterText.add('search_filter_display_option_not_in_album'.t(context: context));
              }
              break;
            case DisplayOption.archive:
              filter.value = filter.value.copyWith(display: filter.value.display.copyWith(isArchive: value));
              if (value) {
                filterText.add('archive'.t(context: context));
              }
              break;
            case DisplayOption.favorite:
              filter.value = filter.value.copyWith(display: filter.value.display.copyWith(isFavorite: value));
              if (value) {
                filterText.add('favorite'.t(context: context));
              }
              break;
          }
        });

        if (filterText.isEmpty) {
          displayOptionCurrentFilterWidget.value = null;
          return;
        }

        displayOptionCurrentFilterWidget.value = Text(filterText.join(', '), style: context.textTheme.labelLarge);
      }

      handleClear() {
        filter.value = filter.value.copyWith(
          display: SearchDisplayFilters(isNotInAlbum: false, isArchive: false, isFavorite: false),
        );

        displayOptionCurrentFilterWidget.value = null;
        search();
      }

      showFilterBottomSheet(
        context: context,
        child: FilterBottomSheetScaffold(
          title: 'display_options'.t(context: context),
          onSearch: search,
          onClear: handleClear,
          child: DisplayOptionPicker(onSelect: handleOnSelect, filter: filter.value.display),
        ),
      );
    }

    handleTextSubmitted(String value) {
      switch (textSearchType.value) {
        case TextSearchType.context:
          filter.value = filter.value.copyWith(filename: '', context: value, description: '', ocr: '');

          break;
        case TextSearchType.filename:
          filter.value = filter.value.copyWith(filename: value, context: '', description: '', ocr: '');

          break;
        case TextSearchType.description:
          filter.value = filter.value.copyWith(filename: '', context: '', description: value, ocr: '');
          break;
        case TextSearchType.ocr:
          filter.value = filter.value.copyWith(filename: '', context: '', description: '', ocr: value);
          break;
      }

      search();
    }

    IconData getSearchPrefixIcon() => switch (textSearchType.value) {
      TextSearchType.context => Icons.image_search_rounded,
      TextSearchType.filename => Icons.abc_rounded,
      TextSearchType.description => Icons.text_snippet_outlined,
      TextSearchType.ocr => Icons.document_scanner_outlined,
    };

    return Scaffold(
      resizeToAvoidBottomInset: false,
      appBar: AppBar(
        automaticallyImplyLeading: true,
        actions: [
          Padding(
            padding: const EdgeInsets.only(right: 16.0),
            child: MenuAnchor(
              style: MenuStyle(
                elevation: const WidgetStatePropertyAll(1),
                shape: WidgetStateProperty.all(
                  const RoundedRectangleBorder(borderRadius: BorderRadius.all(Radius.circular(24))),
                ),
                padding: const WidgetStatePropertyAll(EdgeInsets.all(4)),
              ),
              builder: (BuildContext context, MenuController controller, Widget? child) {
                return IconButton(
                  onPressed: () {
                    if (controller.isOpen) {
                      controller.close();
                    } else {
                      controller.open();
                    }
                  },
                  icon: const Icon(Icons.more_vert_rounded),
                  tooltip: 'show_text_search_menu'.tr(),
                );
              },
              menuChildren: [
                MenuItemButton(
                  child: ListTile(
                    leading: const Icon(Icons.image_search_rounded),
                    title: Text(
                      'search_by_context'.t(context: context),
                      style: context.textTheme.bodyLarge?.copyWith(
                        fontWeight: FontWeight.w500,
                        color: textSearchType.value == TextSearchType.context ? context.colorScheme.primary : null,
                      ),
                    ),
                    selectedColor: context.colorScheme.primary,
                    selected: textSearchType.value == TextSearchType.context,
                  ),
                  onPressed: () {
                    textSearchType.value = TextSearchType.context;
                    searchHintText.value = 'sunrise_on_the_beach'.t(context: context);
                  },
                ),
                MenuItemButton(
                  child: ListTile(
                    leading: const Icon(Icons.abc_rounded),
                    title: Text(
                      'search_filter_filename'.t(context: context),
                      style: context.textTheme.bodyLarge?.copyWith(
                        fontWeight: FontWeight.w500,
                        color: textSearchType.value == TextSearchType.filename ? context.colorScheme.primary : null,
                      ),
                    ),
                    selectedColor: context.colorScheme.primary,
                    selected: textSearchType.value == TextSearchType.filename,
                  ),
                  onPressed: () {
                    textSearchType.value = TextSearchType.filename;
                    searchHintText.value = 'file_name_or_extension'.t(context: context);
                  },
                ),
                MenuItemButton(
                  child: ListTile(
                    leading: const Icon(Icons.text_snippet_outlined),
                    title: Text(
                      'search_by_description'.t(context: context),
                      style: context.textTheme.bodyLarge?.copyWith(
                        fontWeight: FontWeight.w500,
                        color: textSearchType.value == TextSearchType.description ? context.colorScheme.primary : null,
                      ),
                    ),
                    selectedColor: context.colorScheme.primary,
                    selected: textSearchType.value == TextSearchType.description,
                  ),
                  onPressed: () {
                    textSearchType.value = TextSearchType.description;
                    searchHintText.value = 'search_by_description_example'.t(context: context);
                  },
                ),
<<<<<<< HEAD
                MenuItemButton(
                  child: ListTile(
                    leading: const Icon(Icons.document_scanner_outlined),
                    title: Text(
                      'search_by_ocr'.t(context: context),
                      style: context.textTheme.bodyLarge?.copyWith(
                        fontWeight: FontWeight.w500,
                        color: textSearchType.value == TextSearchType.ocr ? context.colorScheme.primary : null,
                      ),
                    ),
                    selectedColor: context.colorScheme.primary,
                    selected: textSearchType.value == TextSearchType.ocr,
                  ),
                  onPressed: () {
                    textSearchType.value = TextSearchType.ocr;
                    searchHintText.value = 'search_by_ocr_example'.t(context: context);
                  },
=======
                FeatureCheck(
                  feature: (features) => features.ocr,
                  child: MenuItemButton(
                    child: ListTile(
                      leading: const Icon(Icons.document_scanner_outlined),
                      title: Text(
                        'search_by_ocr'.t(context: context),
                        style: context.textTheme.bodyLarge?.copyWith(
                          fontWeight: FontWeight.w500,
                          color: textSearchType.value == TextSearchType.ocr ? context.colorScheme.primary : null,
                        ),
                      ),
                      selectedColor: context.colorScheme.primary,
                      selected: textSearchType.value == TextSearchType.ocr,
                    ),
                    onPressed: () {
                      textSearchType.value = TextSearchType.ocr;
                      searchHintText.value = 'search_by_ocr_example'.t(context: context);
                    },
                  ),
>>>>>>> b35f00f7
                ),
              ],
            ),
          ),
        ],
        title: Container(
          decoration: BoxDecoration(
            border: Border.all(color: context.colorScheme.onSurface.withAlpha(0), width: 0),
            borderRadius: const BorderRadius.all(Radius.circular(24)),
            gradient: LinearGradient(
              colors: [
                context.colorScheme.primary.withValues(alpha: 0.075),
                context.colorScheme.primary.withValues(alpha: 0.09),
                context.colorScheme.primary.withValues(alpha: 0.075),
              ],
              begin: Alignment.topLeft,
              end: Alignment.bottomRight,
            ),
          ),
          child: SearchField(
            hintText: searchHintText.value,
            key: const Key('search_text_field'),
            controller: textSearchController,
            contentPadding: preFilter != null ? const EdgeInsets.only(left: 24) : const EdgeInsets.all(8),
            prefixIcon: preFilter != null ? null : Icon(getSearchPrefixIcon(), color: context.colorScheme.primary),
            onSubmitted: handleTextSubmitted,
            focusNode: ref.watch(searchInputFocusProvider),
          ),
        ),
      ),
      body: CustomScrollView(
        slivers: [
          SliverPadding(
            padding: const EdgeInsets.only(top: 12.0, bottom: 4.0),
            sliver: SliverToBoxAdapter(
              child: SizedBox(
                height: 50,
                child: ListView(
                  key: const Key('search_filter_chip_list'),
                  shrinkWrap: true,
                  scrollDirection: Axis.horizontal,
                  padding: const EdgeInsets.symmetric(horizontal: 16),
                  children: [
                    SearchFilterChip(
                      icon: Icons.people_alt_outlined,
                      onTap: showPeoplePicker,
                      label: 'people'.t(context: context),
                      currentFilter: peopleCurrentFilterWidget.value,
                    ),
                    SearchFilterChip(
                      icon: Icons.location_on_outlined,
                      onTap: showLocationPicker,
                      label: 'search_filter_location'.t(context: context),
                      currentFilter: locationCurrentFilterWidget.value,
                    ),
                    SearchFilterChip(
                      icon: Icons.camera_alt_outlined,
                      onTap: showCameraPicker,
                      label: 'camera'.t(context: context),
                      currentFilter: cameraCurrentFilterWidget.value,
                    ),
                    SearchFilterChip(
                      icon: Icons.date_range_outlined,
                      onTap: showDatePicker,
                      label: 'search_filter_date'.t(context: context),
                      currentFilter: dateRangeCurrentFilterWidget.value,
                    ),
                    SearchFilterChip(
                      key: const Key('media_type_chip'),
                      icon: Icons.video_collection_outlined,
                      onTap: showMediaTypePicker,
                      label: 'search_filter_media_type'.t(context: context),
                      currentFilter: mediaTypeCurrentFilterWidget.value,
                    ),
                    SearchFilterChip(
                      icon: Icons.display_settings_outlined,
                      onTap: showDisplayOptionPicker,
                      label: 'search_filter_display_options'.t(context: context),
                      currentFilter: displayOptionCurrentFilterWidget.value,
                    ),
                  ],
                ),
              ),
            ),
          ),
          if (isSearching.value)
            const SliverFillRemaining(hasScrollBody: false, child: Center(child: CircularProgressIndicator()))
          else
            _SearchResultGrid(onScrollEnd: loadMoreSearchResult),
        ],
      ),
    );
  }
}

class _SearchResultGrid extends ConsumerWidget {
  final VoidCallback onScrollEnd;

  const _SearchResultGrid({required this.onScrollEnd});

  @override
  Widget build(BuildContext context, WidgetRef ref) {
    final assets = ref.watch(paginatedSearchProvider.select((s) => s.assets));

    if (assets.isEmpty) {
      return const _SearchEmptyContent();
    }

    return NotificationListener<ScrollEndNotification>(
      onNotification: (notification) {
        final isBottomSheetNotification =
            notification.context?.findAncestorWidgetOfExactType<DraggableScrollableSheet>() != null;

        final metrics = notification.metrics;
        final isVerticalScroll = metrics.axis == Axis.vertical;

        if (metrics.pixels >= metrics.maxScrollExtent && isVerticalScroll && !isBottomSheetNotification) {
          onScrollEnd();
          ref.read(paginatedSearchProvider.notifier).setScrollOffset(metrics.maxScrollExtent);
        }

        return true;
      },
      child: SliverFillRemaining(
        child: ProviderScope(
          overrides: [
            timelineServiceProvider.overrideWith((ref) {
              final timelineService = ref.watch(timelineFactoryProvider).fromAssets(assets, TimelineOrigin.search);
              ref.onDispose(timelineService.dispose);
              return timelineService;
            }),
          ],
          child: Timeline(
            key: ValueKey(assets.length),
            groupBy: GroupAssetsBy.none,
            appBar: null,
            bottomSheet: const GeneralBottomSheet(minChildSize: 0.20),
            snapToMonth: false,
            initialScrollOffset: ref.read(paginatedSearchProvider.select((s) => s.scrollOffset)),
          ),
        ),
      ),
    );
  }
}

class _SearchEmptyContent extends StatelessWidget {
  const _SearchEmptyContent();

  @override
  Widget build(BuildContext context) {
    return SliverToBoxAdapter(
      child: ListView(
        shrinkWrap: true,
        children: [
          const SizedBox(height: 40),
          Center(
            child: Image.asset(
              context.isDarkTheme ? 'assets/polaroid-dark.png' : 'assets/polaroid-light.png',
              height: 125,
            ),
          ),
          const SizedBox(height: 16),
          Center(
            child: Text('search_page_search_photos_videos'.t(context: context), style: context.textTheme.labelLarge),
          ),
          const SizedBox(height: 32),
          const Padding(padding: EdgeInsets.symmetric(horizontal: 16), child: _QuickLinkList()),
        ],
      ),
    );
  }
}

class _QuickLinkList extends StatelessWidget {
  const _QuickLinkList();

  @override
  Widget build(BuildContext context) {
    return Container(
      decoration: BoxDecoration(
        borderRadius: const BorderRadius.all(Radius.circular(20)),
        border: Border.all(color: context.colorScheme.outline.withAlpha(10), width: 1),
        gradient: LinearGradient(
          colors: [
            context.colorScheme.primary.withAlpha(10),
            context.colorScheme.primary.withAlpha(15),
            context.colorScheme.primary.withAlpha(20),
          ],
          begin: Alignment.topCenter,
          end: Alignment.bottomCenter,
        ),
      ),
      child: ListView(
        shrinkWrap: true,
        physics: const NeverScrollableScrollPhysics(),
        children: [
          _QuickLink(
            title: 'recently_taken'.t(context: context),
            icon: Icons.schedule_outlined,
            isTop: true,
            onTap: () => context.pushRoute(const DriftRecentlyTakenRoute()),
          ),
          _QuickLink(
            title: 'videos'.t(context: context),
            icon: Icons.play_circle_outline_rounded,
            onTap: () => context.pushRoute(const DriftVideoRoute()),
          ),
          _QuickLink(
            title: 'favorites'.t(context: context),
            icon: Icons.favorite_border_rounded,
            isBottom: true,
            onTap: () => context.pushRoute(const DriftFavoriteRoute()),
          ),
        ],
      ),
    );
  }
}

class _QuickLink extends StatelessWidget {
  final String title;
  final IconData icon;
  final VoidCallback onTap;
  final bool isTop;
  final bool isBottom;

  const _QuickLink({
    required this.title,
    required this.icon,
    required this.onTap,
    this.isTop = false,
    this.isBottom = false,
  });

  @override
  Widget build(BuildContext context) {
    final borderRadius = BorderRadius.only(
      topLeft: Radius.circular(isTop ? 20 : 0),
      topRight: Radius.circular(isTop ? 20 : 0),
      bottomLeft: Radius.circular(isBottom ? 20 : 0),
      bottomRight: Radius.circular(isBottom ? 20 : 0),
    );

    return ListTile(
      shape: RoundedRectangleBorder(borderRadius: borderRadius),
      leading: Icon(icon, size: 26),
      title: Text(title, style: context.textTheme.titleSmall?.copyWith(fontWeight: FontWeight.w500)),
      onTap: onTap,
    );
  }
}<|MERGE_RESOLUTION|>--- conflicted
+++ resolved
@@ -504,25 +504,6 @@
                     searchHintText.value = 'search_by_description_example'.t(context: context);
                   },
                 ),
-<<<<<<< HEAD
-                MenuItemButton(
-                  child: ListTile(
-                    leading: const Icon(Icons.document_scanner_outlined),
-                    title: Text(
-                      'search_by_ocr'.t(context: context),
-                      style: context.textTheme.bodyLarge?.copyWith(
-                        fontWeight: FontWeight.w500,
-                        color: textSearchType.value == TextSearchType.ocr ? context.colorScheme.primary : null,
-                      ),
-                    ),
-                    selectedColor: context.colorScheme.primary,
-                    selected: textSearchType.value == TextSearchType.ocr,
-                  ),
-                  onPressed: () {
-                    textSearchType.value = TextSearchType.ocr;
-                    searchHintText.value = 'search_by_ocr_example'.t(context: context);
-                  },
-=======
                 FeatureCheck(
                   feature: (features) => features.ocr,
                   child: MenuItemButton(
@@ -543,7 +524,6 @@
                       searchHintText.value = 'search_by_ocr_example'.t(context: context);
                     },
                   ),
->>>>>>> b35f00f7
                 ),
               ],
             ),
